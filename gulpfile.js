const { src, dest, parallel, series } = require('gulp');
const fs = require('fs');
const through = require('through2');
const sass = require('gulp-sass');
const concat = require('gulp-concat');
const del = require('del');
const ts = require('gulp-typescript');
const cleanCSS = require('gulp-clean-css');
const rename = require('gulp-rename');
const babel = require('gulp-babel');
const mergeStream = require('merge-stream');

function difference(array, arrCompare) {
  return array.concat(arrCompare).filter(function (v, i, arr) {
    return arr.indexOf(v) === arr.lastIndexOf(v);
  });
}
function unique (arr) {
  return Array.from(new Set(arr));
}
/**
 * existStyleCatalogName ---- The name of the component catalog where the style exists
 * componentCatalogName ---- All component catalog names
 */
let existStyleCatalogName = [];
let componentCatalogName = [];

function writeStyleFile(catalogArr) {
  for (let catalogName of catalogArr) {
    fs.writeFile(`src/components/${catalogName}/style.scss`, "", { 'flag': 'wx' }, (err) => {
      if (err) {
        throw err;
      }
    })
  }
}

function delStyleFile(catalogArr) {
  for (let catalogName of catalogArr) {
    del([`src/components/${catalogName}/style.scss`])
  }
}
/**
 * traverse files
 * @param isDelete Distinguish between write and delete style file
 */
function traverseExistStyleFile(isDelete) {
  return src(['src/components/*/*.scss'])
    .pipe(through.obj(function (file, enc, callback) {
      isExist = Boolean(file.contents.toString())
      if (isExist) {
        existStyleCatalogName.push(file.relative.split('/')[0]);
      }
      callback();
    })).on('end', async function () {
      const noStyleComp = difference(unique(componentCatalogName), unique(existStyleCatalogName));
      if (isDelete) {
        delStyleFile(noStyleComp)
        console.log('delStyleFile exec end')
      } else {
        await writeStyleFile(noStyleComp)
        await outputStyleTask()
        console.log('writeStyleFile exec end')
      }
    })
}
function traverseComponent() {
  console.warn('Do not edit the source file when the project is compiled !!!')
  return src(['src/components/*/', '!src/components/utils/']) // exclude utils/
    .pipe(through.obj(function (file, enc, callback) {
      componentCatalogName.push(file.relative.split('/')[0]);
      callback();
    })).on('end', function () {
      console.log('traverseComponent exec end ~')
    })
}

function mergeTraverseStream (type) {
  return mergeStream(traverseComponent(), traverseExistStyleFile(type))
}

function generateStyleFile () {
  return mergeTraverseStream(false)
}

function cleanUselessStyleFile() {
  return mergeTraverseStream(true)
}
/**
 * TODO optimize outputStyleTask
 * outputStyleTask Function Time-consuming to execute..
 */
function outputStyleTask() {
  fs.writeFile('src/index.tsx',"import './style.scss';",{'flag':'a'},(err)=>{
    if(err){
      throw err;
    }
  })
  return src(['src/components/**/*.scss'])
    .pipe(
      through.obj(function(file, _, callback) {
        const pathName = file.relative.split('/')[0];
        this.push(pathName);
        callback();
      }),
    )
    .on('data', data => {
      convertStyles(data);
      jsForCss(data);
      jsForScss(data);
    });
}
function descriptionDoc() {
  fs.writeFile('src/index.tsx',"import './style.scss';",{'flag':'a'},(err)=>{
    if(err) {
      throw err;
    }
  })
  return src('src/index.tsx')
  .pipe(ts({ declaration: true, target: 'ES5' }))
  .pipe(dest('src/'))
}
function convertStyles(data) {
  return src(['src/components/' + String(data) + '/*.scss'])
    .pipe(dest('lib/' + String(data) + '/style/'))
    .pipe(sass())
    .pipe(dest('lib/' + String(data) + '/style/'));
}

//管道输出后会引用新位置，因此css和scss单独两个task
function globalSass() {
  return src('src/components/**/*.scss') //建议单独建个文件夹摆放，考虑到其他项目应用时也需相应更改，所以暂时先放打包文件根目录
    .pipe(concat('index.scss'))
    .pipe(dest('lib/style'));
}

async function clean(cb) {
<<<<<<< HEAD
  await cleanUselessStyleFile()
  await del(['lib', 'src/index.tsx']);
  await cb();
}
function globalCss() {
  del(['src/index.tsx'])
=======
  await del(['lib','src/index.tsx','src/index.d.ts','src/index.js']);
  await cb();
}
function globalCss() {
  del(['src/index.tsx','src/index.d.ts','src/index.js'])
>>>>>>> 6f2a134a
  return src('lib/**/*.scss')
    .pipe(concat('index.css'))
    .pipe(sass())
    .on('error', sass.logError)
    .pipe(cleanCSS({ compatibility: 'ie11' }))
    .pipe(dest('lib/style'));
}
function jsForScss(data) {
  return src('src/index.js')
    .pipe(dest('lib/' + String(data) + '/style/'));
}
function jsForCss(data) {
  return src('src/index.tsx')
    .pipe(rename('css.tsx'))
    .pipe(babel())
    .pipe(dest('lib/' + String(data) + '/style/'));
}
<<<<<<< HEAD
exports.default = series(clean, generateStyleFile, parallel(globalSass), globalCss, cleanUselessStyleFile);
=======
exports.default = series(clean, descriptionDoc ,parallel(outputStyleTask, globalSass), globalCss);
>>>>>>> 6f2a134a
<|MERGE_RESOLUTION|>--- conflicted
+++ resolved
@@ -10,34 +10,37 @@
 const babel = require('gulp-babel');
 const mergeStream = require('merge-stream');
 
+/**
+ * existStyleCatalogName ---- The name of the component catalog where the style exists
+ * componentCatalogName ---- All component catalog names
+ * folderName ---- JavaScript temporary folder name
+ */
+let existStyleCatalogName = [];
+let componentCatalogName = [];
+const folderName = '.temporary_files';
+
 function difference(array, arrCompare) {
-  return array.concat(arrCompare).filter(function (v, i, arr) {
+  return array.concat(arrCompare).filter(function(v, i, arr) {
     return arr.indexOf(v) === arr.lastIndexOf(v);
   });
 }
-function unique (arr) {
+function unique(arr) {
   return Array.from(new Set(arr));
 }
-/**
- * existStyleCatalogName ---- The name of the component catalog where the style exists
- * componentCatalogName ---- All component catalog names
- */
-let existStyleCatalogName = [];
-let componentCatalogName = [];
 
 function writeStyleFile(catalogArr) {
   for (let catalogName of catalogArr) {
-    fs.writeFile(`src/components/${catalogName}/style.scss`, "", { 'flag': 'wx' }, (err) => {
+    fs.writeFile(`src/components/${catalogName}/style.scss`, '', { flag: 'wx' }, err => {
       if (err) {
         throw err;
       }
-    })
+    });
   }
 }
 
 function delStyleFile(catalogArr) {
   for (let catalogName of catalogArr) {
-    del([`src/components/${catalogName}/style.scss`])
+    del([`src/components/${catalogName}/style.scss`]);
   }
 }
 /**
@@ -46,80 +49,84 @@
  */
 function traverseExistStyleFile(isDelete) {
   return src(['src/components/*/*.scss'])
-    .pipe(through.obj(function (file, enc, callback) {
-      isExist = Boolean(file.contents.toString())
-      if (isExist) {
-        existStyleCatalogName.push(file.relative.split('/')[0]);
-      }
-      callback();
-    })).on('end', async function () {
+    .pipe(
+      through.obj(function(file, enc, callback) {
+        isExist = Boolean(file.contents.toString());
+        if (isExist) {
+          existStyleCatalogName.push(file.relative.split('/')[0]);
+        }
+        callback();
+      }),
+    )
+    .on('end', async function() {
       const noStyleComp = difference(unique(componentCatalogName), unique(existStyleCatalogName));
       if (isDelete) {
-        delStyleFile(noStyleComp)
-        console.log('delStyleFile exec end')
+        delStyleFile(noStyleComp);
+        console.log('delStyleFile exec end');
       } else {
-        await writeStyleFile(noStyleComp)
-        await outputStyleTask()
-        console.log('writeStyleFile exec end')
+        await writeStyleFile(noStyleComp);
+        await outputStyleTask(componentCatalogName);
+        console.log('writeStyleFile exec end');
       }
-    })
-}
-function traverseComponent() {
-  console.warn('Do not edit the source file when the project is compiled !!!')
-  return src(['src/components/*/', '!src/components/utils/']) // exclude utils/
-    .pipe(through.obj(function (file, enc, callback) {
-      componentCatalogName.push(file.relative.split('/')[0]);
-      callback();
-    })).on('end', function () {
-      console.log('traverseComponent exec end ~')
-    })
+    });
 }
 
-function mergeTraverseStream (type) {
-  return mergeStream(traverseComponent(), traverseExistStyleFile(type))
+function traverseComponent() {
+  console.warn('Do not edit the source file when the project is compiled !!!');
+  return src(['src/components/*/', '!src/components/utils/']) // exclude utils/
+    .pipe(
+      through.obj(function(file, enc, callback) {
+        componentCatalogName.push(file.relative.split('/')[0]);
+        callback();
+      }),
+    )
+    .on('end', function() {
+      console.log('traverseComponent exec end ~');
+    });
 }
 
-function generateStyleFile () {
-  return mergeTraverseStream(false)
+function mergeTraverseStream(type) {
+  return mergeStream(traverseComponent(), traverseExistStyleFile(type));
+}
+
+function generateStyleFile() {
+  return mergeTraverseStream(false);
 }
 
 function cleanUselessStyleFile() {
-  return mergeTraverseStream(true)
+  return mergeTraverseStream(true);
 }
-/**
- * TODO optimize outputStyleTask
- * outputStyleTask Function Time-consuming to execute..
- */
-function outputStyleTask() {
-  fs.writeFile('src/index.tsx',"import './style.scss';",{'flag':'a'},(err)=>{
-    if(err){
+
+async function descriptionDoc() {
+  await fs.mkdir(folderName, { recursive: false }, err => {
+    if (err) throw err;
+  });
+  await fs.writeFile(`${folderName}/index.tsx`, `import './style.scss';`, { flag: 'w' }, err => {
+    if (err) {
       throw err;
     }
-  })
-  return src(['src/components/**/*.scss'])
-    .pipe(
-      through.obj(function(file, _, callback) {
-        const pathName = file.relative.split('/')[0];
-        this.push(pathName);
-        callback();
-      }),
-    )
-    .on('data', data => {
-      convertStyles(data);
-      jsForCss(data);
-      jsForScss(data);
+    console.log(`Do not delete the ${folderName} until the compilation is complete`);
+  });
+  return src(`${folderName}/index.tsx`)
+    .pipe(ts({ declaration: true, target: 'ES5' }))
+    .pipe(dest(`${folderName}/`));
+}
+
+function outputStyleTask(componentCatalogName) {
+  if (
+    Object.prototype.toString.call(componentCatalogName) !== '[Object Array]' &&
+    componentCatalogName.length !== 0
+  ) {
+    componentCatalogName.map(componentName => {
+      convertStyles(componentName);
+      jsForCss(componentName);
+      jsForScss(componentName);
     });
+    return Promise.resolve('Components style file output completed');
+  }
+  throw new TypeError('Function parameter must be a non-empty sequence');
 }
-function descriptionDoc() {
-  fs.writeFile('src/index.tsx',"import './style.scss';",{'flag':'a'},(err)=>{
-    if(err) {
-      throw err;
-    }
-  })
-  return src('src/index.tsx')
-  .pipe(ts({ declaration: true, target: 'ES5' }))
-  .pipe(dest('src/'))
-}
+
 function convertStyles(data) {
   return src(['src/components/' + String(data) + '/*.scss'])
     .pipe(dest('lib/' + String(data) + '/style/'))
@@ -127,28 +134,20 @@
     .pipe(dest('lib/' + String(data) + '/style/'));
 }
 
-//管道输出后会引用新位置，因此css和scss单独两个task
 function globalSass() {
-  return src('src/components/**/*.scss') //建议单独建个文件夹摆放，考虑到其他项目应用时也需相应更改，所以暂时先放打包文件根目录
+  return src('src/components/**/*.scss')
     .pipe(concat('index.scss'))
     .pipe(dest('lib/style'));
 }
 
 async function clean(cb) {
-<<<<<<< HEAD
-  await cleanUselessStyleFile()
-  await del(['lib', 'src/index.tsx']);
+  await cleanUselessStyleFile();
+  await del(['lib', '.temporary_files']);
   await cb();
 }
+
 function globalCss() {
-  del(['src/index.tsx'])
-=======
-  await del(['lib','src/index.tsx','src/index.d.ts','src/index.js']);
-  await cb();
-}
-function globalCss() {
-  del(['src/index.tsx','src/index.d.ts','src/index.js'])
->>>>>>> 6f2a134a
+  del(folderName);
   return src('lib/**/*.scss')
     .pipe(concat('index.css'))
     .pipe(sass())
@@ -157,17 +156,28 @@
     .pipe(dest('lib/style'));
 }
 function jsForScss(data) {
-  return src('src/index.js')
-    .pipe(dest('lib/' + String(data) + '/style/'));
+  const fileList = ['index.js', 'index.d.ts'];
+  fileList.forEach(fileName => {
+    outputDescriptionWithSass(data, fileName);
+  });
+  return Promise.resolve('Description & SaSS file output completed');
 }
+
+function outputDescriptionWithSass(data, fileName) {
+  return src(`${folderName}/${fileName}`).pipe(dest('lib/' + String(data) + '/style/'));
+}
+
 function jsForCss(data) {
-  return src('src/index.tsx')
+  return src(`${folderName}/index.tsx`)
     .pipe(rename('css.tsx'))
     .pipe(babel())
     .pipe(dest('lib/' + String(data) + '/style/'));
 }
-<<<<<<< HEAD
-exports.default = series(clean, generateStyleFile, parallel(globalSass), globalCss, cleanUselessStyleFile);
-=======
-exports.default = series(clean, descriptionDoc ,parallel(outputStyleTask, globalSass), globalCss);
->>>>>>> 6f2a134a
+
+exports.default = series(
+  clean,
+  parallel(generateStyleFile, descriptionDoc),
+  globalSass,
+  globalCss,
+  cleanUselessStyleFile,
+);