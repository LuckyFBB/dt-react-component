import * as React from 'react';
import { Select } from 'antd';
import debounce from 'lodash/debounce';

const { Option } = Select;
class EasySelect extends React.Component<any, any> {
<<<<<<< HEAD

    state = {
        dataSource: [],
        str: '',
        scrollPage: 1,
        allData: []
    };

    componentDidMount = () => {
        const { autoValue = '', dataSource = [] } = this.props;
        if (dataSource.length > 0) {
            this.lazyDataSource(dataSource)
        } else {
            this.getDataSource(autoValue);
        }
    }
=======
    constructor(props: any) {
        super(props);
        const { dataSource = [] } = this.props;
        this.state = {
            dataSource
        };
    }

    componentDidMount = () => {
        const { autoValue = '' } = this.props;
        this.getDataSource(autoValue);
    };
>>>>>>> 3f3730ee

    onSearch = (str: any) => {
        const { clearValueRequest = false, autoValue } = this.props;
        if (!clearValueRequest && !str) {
            // 默认清空展示上次的数据
<<<<<<< HEAD
            this.setState({ dataSource: this.state.dataSource })
=======
            this.setState({ dataSource: this.state.dataSource });
>>>>>>> 3f3730ee
        } else if (clearValueRequest && !str) {
            // 此时清空展示最初的数据, 进行初始化的请求，参数传入autoValue
            this.getDataSource(autoValue);
        } else {
            // 正常搜索函数，特殊处理防抖
            debounce(() => this.getDataSource(str), 300)();
        }
    };

    lazyDataSource = (data: any) => {
        const { scrollPage = 1 } = this.state;
        const { isLazy = true } = this.props;
        if (data.length > (scrollPage * 100) && isLazy) {
            this.setState({
                dataSource: data.slice(0, scrollPage * 100) || [],
                allData: data
            })
        } else {
            this.setState({
                dataSource: data || []
            })
        }
    }

    getDataSource = async (str: any) => {
        const { servise } = this.props;
<<<<<<< HEAD
        if (servise) {
            await servise(str).then((res: any) => {
                this.setState({
                    str
                }, () => {
                    this.lazyDataSource(res)
                })
            })
        } else {
            const { allData } = this.state;
            this.lazyDataSource(allData)
        }
    }
    companyScroll = (e: { persist?: any; target?: any; }) => {
        e.persist();
        const { target } = e;
        const { str, scrollPage, allData } = this.state;
        if (target.scrollTop + target.offsetHeight === target.scrollHeight && allData.length > 0) {
            const nextScrollPage = scrollPage + 1;
            this.setState({ scrollPage: nextScrollPage },() => this.getDataSource(str));
        }
    };
    render () {
        const { allowClear = true, showSearch = true, filterLocal, servise, ...others } = this.props;
=======
        servise &&
            (await servise(str).then((res: any) => {
                this.setState({
                    dataSource: res || []
                });
            }));
    };
    render() {
        const {
            allowClear = true,
            showSearch = true,
            filterLocal,
            servise,
            ...others
        } = this.props;
>>>>>>> 3f3730ee
        const { dataSource } = this.state;
        return (
            <Select
                allowClear={allowClear} // 默认支持清除
                showSearch={showSearch} // 默认支持查询
                style={{ minWidth: 120 }} // todo: 暂时样式，有待商榷
<<<<<<< HEAD
                onSearch={ servise && !filterLocal ? this.onSearch : null }
                filterOption={ !filterLocal ? null : (input: any, option: any) =>
                    // 兼容数字和字符串等模糊查询
                    option.props.children.toString().toLowerCase().indexOf(input.toLowerCase()) >= 0 ||
                    option.props.value.toString().toLowerCase().indexOf(input.toLowerCase()) >= 0
                }
                onPopupScroll={this.companyScroll}
                { ...others }
=======
                onSearch={servise && !filterLocal && this.onSearch}
                filterOption={
                    !filterLocal
                        ? null
                        : (input, option) =>
                              // 兼容数字和字符串等模糊查询
                              option.props.children
                                  .toString()
                                  .toLowerCase()
                                  .indexOf(input.toLowerCase()) >= 0 ||
                              option.props.value
                                  .toString()
                                  .toLowerCase()
                                  .indexOf(input.toLowerCase()) >= 0
                }
                {...others}
>>>>>>> 3f3730ee
            >
                {dataSource &&
                    dataSource.map((item: any) => {
                        return (
                            <Option key={item.value || item} value={item.value || item}>
                                {item.label || item}
                            </Option>
                        );
                    })}
            </Select>
        );
    }
}
export default EasySelect;<|MERGE_RESOLUTION|>--- conflicted
+++ resolved
@@ -4,7 +4,6 @@
 
 const { Option } = Select;
 class EasySelect extends React.Component<any, any> {
-<<<<<<< HEAD
 
     state = {
         dataSource: [],
@@ -21,30 +20,12 @@
             this.getDataSource(autoValue);
         }
     }
-=======
-    constructor(props: any) {
-        super(props);
-        const { dataSource = [] } = this.props;
-        this.state = {
-            dataSource
-        };
-    }
-
-    componentDidMount = () => {
-        const { autoValue = '' } = this.props;
-        this.getDataSource(autoValue);
-    };
->>>>>>> 3f3730ee
 
     onSearch = (str: any) => {
         const { clearValueRequest = false, autoValue } = this.props;
         if (!clearValueRequest && !str) {
             // 默认清空展示上次的数据
-<<<<<<< HEAD
             this.setState({ dataSource: this.state.dataSource })
-=======
-            this.setState({ dataSource: this.state.dataSource });
->>>>>>> 3f3730ee
         } else if (clearValueRequest && !str) {
             // 此时清空展示最初的数据, 进行初始化的请求，参数传入autoValue
             this.getDataSource(autoValue);
@@ -71,7 +52,6 @@
 
     getDataSource = async (str: any) => {
         const { servise } = this.props;
-<<<<<<< HEAD
         if (servise) {
             await servise(str).then((res: any) => {
                 this.setState({
@@ -96,30 +76,12 @@
     };
     render () {
         const { allowClear = true, showSearch = true, filterLocal, servise, ...others } = this.props;
-=======
-        servise &&
-            (await servise(str).then((res: any) => {
-                this.setState({
-                    dataSource: res || []
-                });
-            }));
-    };
-    render() {
-        const {
-            allowClear = true,
-            showSearch = true,
-            filterLocal,
-            servise,
-            ...others
-        } = this.props;
->>>>>>> 3f3730ee
         const { dataSource } = this.state;
         return (
             <Select
                 allowClear={allowClear} // 默认支持清除
                 showSearch={showSearch} // 默认支持查询
                 style={{ minWidth: 120 }} // todo: 暂时样式，有待商榷
-<<<<<<< HEAD
                 onSearch={ servise && !filterLocal ? this.onSearch : null }
                 filterOption={ !filterLocal ? null : (input: any, option: any) =>
                     // 兼容数字和字符串等模糊查询
@@ -128,24 +90,6 @@
                 }
                 onPopupScroll={this.companyScroll}
                 { ...others }
-=======
-                onSearch={servise && !filterLocal && this.onSearch}
-                filterOption={
-                    !filterLocal
-                        ? null
-                        : (input, option) =>
-                              // 兼容数字和字符串等模糊查询
-                              option.props.children
-                                  .toString()
-                                  .toLowerCase()
-                                  .indexOf(input.toLowerCase()) >= 0 ||
-                              option.props.value
-                                  .toString()
-                                  .toLowerCase()
-                                  .indexOf(input.toLowerCase()) >= 0
-                }
-                {...others}
->>>>>>> 3f3730ee
             >
                 {dataSource &&
                     dataSource.map((item: any) => {
