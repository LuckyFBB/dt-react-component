--- conflicted
+++ resolved
@@ -22,12 +22,8 @@
 export { default as ToolModal } from './toolModal';
 export { default as ScrollText } from './scrollText';
 export { default as SwitchWindow } from './window';
-<<<<<<< HEAD
 export { default as ModalWithForm } from './modalWithForm';
-export { default as Error } from './error';
-=======
-export { default as LoadError } from './loadError';
->>>>>>> 77c3f445
+export { default as LoadError } from './LoadError';
 export { RenderFormItem } from './formComponent';
 export { default as EditInput } from './editInput';
 export { default as EllipsisText } from './ellipsisText';
