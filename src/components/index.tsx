--- conflicted
+++ resolved
@@ -14,8 +14,5 @@
 export { default as SpreadSheet } from './spreadsheet';
 export { default as SearchModal } from './searchModal';
 export { default as MarkdownRender } from './markdown-render';
-<<<<<<< HEAD
 export { BreadcrumbRender } from './breadcrumb'
-=======
-export { default as Resize } from './resize';
->>>>>>> 6d00d1f5
+export { default as Resize } from './resize';