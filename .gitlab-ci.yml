--- conflicted
+++ resolved
@@ -7,21 +7,6 @@
     - yarn install --cache-folder .yarn
 
 stages:
-<<<<<<< HEAD
-  - lint
-  - lintdoc
-  - check-types
-  - test
-  - build_deploy 
-
-# 当 merge_requests 执行 eslint 检查
-code_quality: 
-  stage: lint
-  script: 
-    - npm run lint
-  only:
-    - merge_requests
-=======
     - lint
     - lint_doc
     - check_types
@@ -35,7 +20,6 @@
         - yarn lint
     only:
         - merge_requests
->>>>>>> af9401f1
 
 check_types:
     stage: check_types
